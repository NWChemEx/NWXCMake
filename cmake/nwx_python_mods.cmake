# Copyright 2022 NWChemEx-Project
#
# Licensed under the Apache License, Version 2.0 (the "License");
# you may not use this file except in compliance with the License.
# You may obtain a copy of the License at
#
# http://www.apache.org/licenses/LICENSE-2.0
#
# Unless required by applicable law or agreed to in writing, software
# distributed under the License is distributed on an "AS IS" BASIS,
# WITHOUT WARRANTIES OR CONDITIONS OF ANY KIND, either express or implied.
# See the License for the specific language governing permissions and
# limitations under the License.

# This function will skim a CMake target and create a file __init__.py that
# should be placed next to the shared library created by that target. This
# function assumes the target's:
#
# * public header files are in the ``PUBLIC_HEADER`` property
# * include paths are in the ``INTERFACE_INCLUDE_DIRECTORIES`` property
# * dependencies are targets and in the ``INTERFACE_LINK_LIBRARIES`` property
#
# :Additional Named Arguments:
#     * NAMESPACES - The C++ namespace that your bindings live in. 
#     * PACKAGE - Package name to used as an alternative to NAMESPACE.  
#     * DEPPACKAGES - Packages this module depends on.
#     * PYTHONIZE - Add special function to Pythonize class with more complex 
#       arguments. Helps LibChemist.
#     * MPI - When set will ensure MPI stuff is handled properly.
#

function(cppyy_make_python_package)
    #---------------------------------------------------------------------------
    #----------------------Check if Python bindings need to be build------------
    #---------------------------------------------------------------------------
    if (NOT BUILD_PYBINDINGS)
        return()
    endif()
    #---------------------------------------------------------------------------
    #----------------------Do not build bindings if shared_libs is off----------
    #---------------------------------------------------------------------------
    if (NOT BUILD_SHARED_LIBS)
        message(WARNING, "BUILD_SHARED_LIBS is OFF, and Python needs shared libraries")
        return()
    endif()
    #---------------------------------------------------------------------------
    #-----------------------Make sure we have cppyy installed-------------------
    #---------------------------------------------------------------------------
    find_package(Cppyy REQUIRED)
    #---------------------------------------------------------------------------
    #--------------------------Argument Parsing---------------------------------
    #---------------------------------------------------------------------------
    #set(options MPI PYTHONIZE BLAS TILED)
    set(options MPI PYTHONIZE)
    set(oneValueArgs PACKAGE)
    set(multiValueArgs NAMESPACES DEPPACKAGES)
    cmake_parse_arguments(install_data "${options}" "${oneValueArgs}" "${multiValueArgs}" ${ARGN} )
    #---------------------------------------------------------------------------
    #--------------------------Get include directories--------------------------
    #---------------------------------------------------------------------------
    get_true_target_property(include_dirs ${install_data_PACKAGE} INTERFACE_INCLUDE_DIRECTORIES)
    list(APPEND include_dirs ${MPI_CXX_HEADER_DIR})
    list(REMOVE_DUPLICATES include_dirs)
    #---------------------------------------------------------------------------
    #--------------------------Get headers to include---------------------------
    #---------------------------------------------------------------------------
<<<<<<< HEAD
    # Get the currently active CMaize project
    cpp_get_global(cmaize_project CMAIZE_PROJECT_${PROJECT_NAME})
    message(DEBUG "PROJECT_NAME: ${PROJECT_NAME}")
    message(DEBUG "CMAIZE_PROJECT: ${cmaize_project}")

    # Get the desired CMaize target by name (in NWChemEx, this is usually the current project name, too)
    CMaizeProject(get_target "${cmaize_project}" tgt ${PROJECT_NAME})
    message(DEBUG "CMAIZE target: ${tgt}")

    # Get the CMaize BuildTarget `includes` attribute, which is a list of include files for the target
    BuildTarget(GET "${tgt}" include_headers includes)

    # Print the include file list to make sure everything worked
    message(DEBUG "include_file_list: ${include_headers}")
=======
    get_target_property(include_headers ${install_data_PACKAGE} PUBLIC_HEADER)
    get_filename_component(header_PREFIX ${CMAKE_CURRENT_SOURCE_DIR} NAME_WE)
>>>>>>> 869de97a
    #---------------------------------------------------------------------------
    #-----------------Blacklist headers we do not want to expose----------------
    #---------------------------------------------------------------------------
    list(FILTER include_headers EXCLUDE REGEX ".*linalg_inner_tensors\\.hpp$")
    list(FILTER include_headers EXCLUDE REGEX ".*pow\\.hpp$")
    #---------------------------------------------------------------------------
    #------------Collect the information we need off the target-----------------
    #---------------------------------------------------------------------------
    set(target_lib "$<TARGET_FILE_NAME:${install_data_PACKAGE}>")
    set(output_dir "${CMAKE_BINARY_DIR}/Python/${install_data_PACKAGE}")
    #---------------------------------------------------------------------------
    #----Defines needed by BTAS and Madness at runtime are needed by cppyy------
    #---------------------------------------------------------------------------
    set(python_defines_file "${output_dir}/python_defines.hpp")
    set(python_defines "#define MADNESS_HAS_CEREAL\n")
    if(BTAS_USE_BLAS_LAPACK)
        set(python_defines "${python_defines}#define BTAS_HAS_BLAS_LAPACK\n")
    endif()
    file(GENERATE OUTPUT ${python_defines_file} CONTENT "${python_defines}")
    #---------------------------------------------------------------------------
    #-----------------Generate _init__.py file contents------------------------
    #---------------------------------------------------------------------------
    set(init_file_name "${output_dir}/__init__.py")
    set(init_file "import cppyy\n\n")
    #---------------------------------------------------------------------------
    #----Temporary fix for valarray bug in gcc 9.5 to 10.4 ---------------------
    #---------------------------------------------------------------------------
    set(init_file "${init_file}cppyy.cppdef(\"#if (_GLIBCXX_RELEASE == 9) || (_GLIBCXX_RELEASE == 10)\\n\#define noexcept\\n#endif\")\n")
    set(init_file "${init_file}cppyy.include(\"valarray\")\n")
    set(init_file "${init_file}cppyy.cppdef(\"#if (_GLIBCXX_RELEASE == 9) || (_GLIBCXX_RELEASE == 10)\\n#undef noexcept\\n#endif\")\n")
    #---------------------------------------------------------------------------
    #----End temporary fix for valarray bug in gcc 9.5 to 10.4 -----------------
    #---------------------------------------------------------------------------
    foreach(deppackage ${install_data_DEPPACKAGES})
        set(init_file "${init_file}from ${deppackage} import \*\n")
    endforeach()
    set(init_file "${init_file}import os\n")
    set(init_file "${init_file}paths = list(set(\"${include_dirs}\".split(';')))\n")
    set(init_file "${init_file}for p in paths:\n")
    set(init_file "${init_file}    if p and p!=\"\":\n")
    set(init_file "${init_file}        cppyy.add_include_path(p)\n")
    set(init_file "${init_file}cppyy.include(\"${python_defines_file}\")\n")
    set(init_file "${init_file}headers = \"${include_headers}\".split(';')\n")
    set(init_file "${init_file}for inc in headers:\n")
    set(init_file "${init_file}    cppyy.include(inc)\n")
    set(init_file "${init_file}\ncppyy.load_library(\"${CMAKE_CURRENT_BINARY_DIR}/${target_lib}\")\n\n")
    foreach(namespace ${install_data_NAMESPACES})
        set(init_file "${init_file}from cppyy.gbl import ${namespace}\n")
    endforeach()
    set(init_file "${init_file}from cppyy.gbl.std import array, vector, make_shared\n\n")
    if(install_data_PYTHONIZE)
        set(init_file "${init_file}def pythonize_class(klass, name):\n")
        set(init_file "${init_file}    def x_init(self, *args, **kwds):\n")
        set(init_file "${init_file}        newargs = list(args)\n")
        set(init_file "${init_file}        for kw, value in kwds.items():\n")
        set(init_file "${init_file}            try:\n")
        set(init_file "${init_file}                newargs.append(getattr(klass, kw)(value))\n")
        set(init_file "${init_file}            except AttributeError as e:\n")
        set(init_file "${init_file}                break\n")
        set(init_file "${init_file}        else:\n")
        set(init_file "${init_file}            return self.__orig_init__(*newargs)\n")
        set(init_file "${init_file}        raise TypeError(\"__init__\(\) got an unexpected keyword argument \'\%s\'\" \% kw)\n\n")
        set(init_file "${init_file}    klass.__orig_init__ = klass.__init__\n")
        set(init_file "${init_file}    klass.__init__ = x_init\n\n")
        set(init_file "${init_file}cppyy.py.add_pythonization(pythonize_class, \"${install_data_PACKAGE}\")\n")
    endif()
    #Write it out
    file(GENERATE OUTPUT ${init_file_name} CONTENT "${init_file}")
endfunction()


#---------------------------------------------------------------------------
#--------Function to recursively find all include directories needed--------
#---------------------------------------------------------------------------
function( get_true_target_property _out _target _property )
  if( TARGET ${_target} )
    get_property( _${_target}_imported TARGET ${_target} PROPERTY IMPORTED )
    if( NOT ${_property} MATCHES "INTERFACE_LINK_LIBRARIES" )
      get_property( _${_target}_property TARGET ${_target} PROPERTY ${_property} )
    endif()
    if( 1 )
      get_property( _${_target}_link TARGET ${_target} PROPERTY INTERFACE_LINK_LIBRARIES )
      foreach( _lib ${_${_target}_link} )
        if( TARGET ${_lib} )
          get_true_target_property( _${_lib}_property ${_lib} ${_property} )
          if( _${_lib}_property )
            list( APPEND _${_target}_property_imported ${_${_lib}_property} )
          endif()
        elseif( ${_property} MATCHES "INTERFACE_LINK_LIBRARIES" )
          list( APPEND _${_target}_property_imported ${_lib} )
        endif()
      endforeach()
      if(_${_target}_property_imported)
        list(APPEND _${_target}_property ${_${_target}_property_imported} )
      endif()
      set( ${_out} ${_${_target}_property} PARENT_SCOPE )
    else()
      set( ${_out} ${_${_target}_property} PARENT_SCOPE )
    endif()
  endif()
endfunction()<|MERGE_RESOLUTION|>--- conflicted
+++ resolved
@@ -64,7 +64,6 @@
     #---------------------------------------------------------------------------
     #--------------------------Get headers to include---------------------------
     #---------------------------------------------------------------------------
-<<<<<<< HEAD
     # Get the currently active CMaize project
     cpp_get_global(cmaize_project CMAIZE_PROJECT_${PROJECT_NAME})
     message(DEBUG "PROJECT_NAME: ${PROJECT_NAME}")
@@ -79,10 +78,6 @@
 
     # Print the include file list to make sure everything worked
     message(DEBUG "include_file_list: ${include_headers}")
-=======
-    get_target_property(include_headers ${install_data_PACKAGE} PUBLIC_HEADER)
-    get_filename_component(header_PREFIX ${CMAKE_CURRENT_SOURCE_DIR} NAME_WE)
->>>>>>> 869de97a
     #---------------------------------------------------------------------------
     #-----------------Blacklist headers we do not want to expose----------------
     #---------------------------------------------------------------------------
